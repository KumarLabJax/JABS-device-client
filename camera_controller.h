--- conflicted
+++ resolved
@@ -53,11 +53,7 @@
     class RecordingSessionConfig {
     public:
         /// get target frames per second
-<<<<<<< HEAD
-        unsigned int target_fps() const {return target_fps_;}
-=======
         int target_fps() const {return target_fps_;}
->>>>>>> 8aa93a69
 
         /// get fragment flag
         bool fragment_by_hour() const {return fragment_by_hour_;}
@@ -97,17 +93,10 @@
 
         /// set file prefix
         void set_file_prefix(const std::string& prefix);
-<<<<<<< HEAD
 
         /// set session duration in seconds
         void set_duration(std::chrono::seconds duration);
 
-=======
-
-        /// set session duration in seconds
-        void set_duration(std::chrono::seconds duration);
-
->>>>>>> 8aa93a69
         /// set frame height
         void set_frame_height(size_t height);
 
@@ -131,11 +120,7 @@
 
     private:
         /// target frames per second for video acquisition
-<<<<<<< HEAD
-        unsigned int target_fps_ = 60;
-=======
         int target_fps_ = 60;
->>>>>>> 8aa93a69
 
         /// video files will be split into hour-long segments
         bool fragment_by_hour_ = false;
@@ -166,11 +151,7 @@
         /// compression Constant Rate Factor (CRF) 0 = lossless, 51 = worst possible quality
         unsigned int crf_ = 11;
 
-<<<<<<< HEAD
-        bool apply_filter_ = true;
-=======
         bool apply_filter_ = false;
->>>>>>> 8aa93a69
     };
 
     /**
