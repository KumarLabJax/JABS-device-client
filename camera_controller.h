--- conflicted
+++ resolved
@@ -64,18 +64,9 @@
         /// get duration of session
         std::chrono::seconds duration() const {return duration_;}
 
-<<<<<<< HEAD
         /// get session ID
         int session_id() const {return session_id_;}
 
-        /// get frame height
-        size_t frame_height() const {return frame_height_;}
-
-        /// get frame width
-        size_t frame_width() const {return frame_width_;}
-
-=======
->>>>>>> 4dba5b21
         /// get pixel format as string
         const std::string& pixel_format() const {return pixel_format_;}
 
@@ -103,19 +94,8 @@
         /// set session duration in seconds
         void set_duration(std::chrono::seconds duration);
 
-<<<<<<< HEAD
         /// set session ID
         void set_session_id(uint32_t);
-
-        /// set frame height
-        void set_frame_height(size_t height);
-
-        /// set frame width
-        void set_frame_width(size_t width);
-=======
-        /// set pixel format
-        void set_pixel_format(const std::string &format);
->>>>>>> 4dba5b21
 
         /// set codec
         void set_codec(std::string codec);
@@ -144,18 +124,9 @@
         /// seconds and conversion to seconds will happen automatically
         std::chrono::seconds duration_;
 
-<<<<<<< HEAD
         /// session ID
         int session_id_ = -1;
 
-        /// height of frame in pixels
-        size_t frame_height_ = 800;
-
-        /// width of frame in pixels
-        size_t frame_width_ = 800;
-
-=======
->>>>>>> 4dba5b21
         /// pixel format
         std::string pixel_format_ = pixel_types::YUV420P;
 
