--- conflicted
+++ resolved
@@ -1,15 +1,9 @@
 PYLONDIR = /opt/pylon5
 CXX = g++
-<<<<<<< HEAD
-CXXFLAGS = -std=c++11 -Wall  -g `$(PYLONDIR)/bin/pylon-config --cflags`
-LDFLAGS = `$(PYLONDIR)/bin/pylon-config --libs`
-LDLIBS = -lsystemd -lcpprest -lpthread -lboost_system -lssl -lcrypto
-=======
 CPPFLAGS = -I/opt/ffmpeg-n4.0/include
 CXXFLAGS = -O3 -std=c++11 -Wall  -g `$(PYLONDIR)/bin/pylon-config --cflags`
 LDFLAGS = -L/opt/ffmpeg-n4.0/lib `$(PYLONDIR)/bin/pylon-config --libs`
 LDLIBS = -lsystemd -lcpprest -lpthread -lboost_system -lssl -lcrypto -lavfilter -lavformat -lavcodec -lswscale  -lswscale -lswresample -lavdevice -lpostproc -lavutil -lz -lx264  -lbz2 -lrt -lX11 -lvdpau -llzma
->>>>>>> 8aa93a69
 
 DEPDIR := .deps
 DEPFLAGS = -MT $@ -MMD -MP -MF $(DEPDIR)/$*.d
