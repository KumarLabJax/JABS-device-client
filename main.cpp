/**
 * @brief device client for the Kumar Lab Long-Term Monitoring system (LTMS)
 *
 * This program implements a service that is run continuously (through systemd)
 * on the video acquisition computers. It continuously monitors the system,
 * gathering info on disk space consumption, system load, memory utilization,
 * etc and then sends that information to the LTMS webservice.
 * It will also perform video acquisition on request from the webservice.
 *
 * @author glen.beane@jax.org
 */

// Copyright 2019, The Jackson Laboratory, Bar Harbor, Maine - all rights reserved

#include <atomic>
#include <chrono>
#include <csignal>
#include <cerrno>
#include <cstring>
#include <getopt.h>
#include <iomanip>
#include <iostream>
#include <thread>

#include <systemd/sd-daemon.h>

#include "external/inih/INIReader.h"
#include "status_update.h"
#include "system_info.h"
#include "ltm_exceptions.h"
#include "pylon_camera.h"
#include "server_command.h"

// default update interval (in seconds) if it isn't specified in the config file
const unsigned int kDefaultSleep = 30;

const int kDefaultFrameWidth = 800;
const int kDefaultFrameHeight = 800;

// used to notify the program that a HUP signal was received
std::atomic_bool hup_received = { false };

void signalHandler( int signum ) {
    switch (signum) {
        case SIGHUP:
            hup_received = true;
            break;
        default:
            throw NotImplementedException();
    }
}

/* read a configuration file and set configuration variables
 *
 * @param config_path string containing the path to the configuration file
 * @param sleep_time modified to contain the "update_interval" param from the config file
 * @param video_dir modified to contain the path to the directory to store video files in
 * @param api_uri modified to contain the uri of the REST API
 *
 * @return zero on success, the value of INIReader ParseError() otherwise
 */
int setConfig(std::string config_path,
              std::chrono::seconds &sleep_time,
              std::string &video_dir, 
              std::string &api_uri,
              int &frame_width,
              int &frame_height)
{
    INIReader ini_reader(config_path);
    
    if (ini_reader.ParseError() != 0) {
        return ini_reader.ParseError();
    }
    
    sleep_time = std::chrono::seconds(ini_reader.GetInteger("app", "update_interval", kDefaultSleep));
    video_dir = ini_reader.Get("disk", "video_capture_dir", "/tmp");
    api_uri = ini_reader.Get("app", "api", "");
    frame_width = ini_reader.GetInteger("video", "frame_width", kDefaultFrameWidth);
    frame_height = ini_reader.GetInteger("video", "frame_height", kDefaultFrameHeight);

    return 0;
}

/**
 * @brief program main
 *
 * program takes one argument, which is required '--config <path_to_config_file>'
 *
 * @param argc count of program arguments
 * @param argv array of program arguments
 * @return 0 on success, positive integer otherwise
 */
int main(int argc, char **argv)
{
   
    std::string config_path;         ///< path to configuration file, will be passed as a program argument
    std::string video_capture_dir;   ///< path to video capture directory, will be set from a config file
    std::string api_uri;             ///< URI for webservice API
    std::chrono::seconds sleep_time; ///< time to wait between status update calls to API, in seconds
<<<<<<< HEAD
    SysInfo system_info;             ///< information about the host system (memory, disk, load)
    int rval;                        ///< used to check return value of some functions
    bool short_sleep;                ///< indicates that we don't want to sleep full amount before next iteration

=======
    int frame_width;              ///< frame width from config file
    int frame_height;             ///< frame height from config file

    SysInfo system_info;             ///< information about the host system (memory, disk, load)
    int rval;                        ///< used to check return value of some functions
    
>>>>>>> 4dba5b21
    // setup a signal handler to catch HUP signals which indicate that the
    // config file should be reloaded
    signal(SIGHUP, signalHandler); 
    
    // parse command line options
    static struct option long_options[] = {
            {"config",  required_argument, 0, 'c'},
            {0, 0, 0, 0}
    };
    int option_index = 0;
    int c;

    while((c = getopt_long (argc, argv, "c:", long_options, &option_index)) != -1 )
    {
        switch(c)
        {
            case 'c':
                config_path = std::string(optarg);
                break;
        }
    }


    
    if (config_path.empty()) {
        std::clog << SD_ERR << "--config <CONFIG_FILE_PATH> is a required argument\n";
        return 1;
    }


    rval = setConfig(config_path, sleep_time, video_capture_dir, api_uri, frame_width, frame_height);
    if (rval > 0) {
        std::clog << SD_ERR << "Error parsing config file" << std::endl;
        return 1;
    } else if (rval == -1) {
        std::clog << SD_ERR << "Unable to open config file: "
                  << std::strerror(errno)<< std::endl;
        return 1;
    }

    
    if (api_uri.empty()) {
        std::clog << SD_ERR << "'api' is a required config file parameter\n";
        return 1;
    }

    if (frame_height <= 0 || frame_width<= 0) {
        std::clog << SD_ERR << "invalid frame dimensions\n";
        return 1;
    }
    
    try {
         system_info.AddMount(video_capture_dir);
    }
    catch (DiskRegistrationException &e) {
        std::clog << SD_ERR << e.what() << std::endl;
        sd_notifyf(0, "STATUS=Failed to register mount");
        return 1;
    }

    PylonCameraController camera_controller(video_capture_dir, frame_width, frame_height);
    
    // notify systemd that we're done initializing
    sd_notify(0, "READY=1");
    
    // main loop
    while (1) {
        short_sleep = false;
    
        // if we've received a HUP signal, and we aren't busy recording then
        // reload the configuration file
        if (hup_received && !camera_controller.recording()) {
            system_info.ClearMounts();
            rval = setConfig(config_path, sleep_time, video_capture_dir, api_uri, frame_width, frame_height);
            if (rval > 0) {
                std::clog << SD_ERR << "Error parsing config file during reload" << std::endl;
                return 1;
            } else if (rval == -1) {
                std::clog << SD_ERR << "Unable to open config file during reload: "
                          << std::strerror(errno)<< std::endl;
                return 1;
            }
            
            try {
                system_info.AddMount(video_capture_dir);
            }
            catch (DiskRegistrationException &e) {
                std::clog << SD_ERR << e.what() << std::endl;
                return 1;
            }
            camera_controller.SetDirectory(video_capture_dir);
            camera_controller.SetFrameHeight(frame_height);
            camera_controller.SetFrameWidth(frame_width);

            hup_received = false;
        }
    
        // gather updated system information
        system_info.Sample(); 
        
        // send updated status to the server
        ServerCommand* svr_command = send_status_update(system_info, camera_controller, api_uri);

        switch (svr_command->command()) {
            case CommandTypes::NOOP:
                std::clog << SD_DEBUG << "NOOP" << std::endl;
                break;
            case CommandTypes::START_RECORDING:
            {
                std::clog << SD_DEBUG << "START_RECORDING" << std::endl;

                // cast the svr_command pointer to a RecordCommand* so we can
                // access the parameters() method.
                RecordingParameters recording_parameters = static_cast<RecordCommand*>(svr_command)->parameters();

                // setup recording session configuration
                PylonCameraController::RecordingSessionConfig config;
                config.set_file_prefix(recording_parameters.file_prefix);
                config.set_duration(std::chrono::seconds(recording_parameters.duration));
                config.set_fragment_by_hour(recording_parameters.fragment_hourly);
                config.set_session_id(recording_parameters.session_id);

                camera_controller.StartRecording(config);
                short_sleep = true;
                break;
            }
            case CommandTypes::STOP_RECORDING:
                std::clog << SD_DEBUG << "STOP_RECORDING" << std::endl;
                camera_controller.StopRecording();
                short_sleep = true;
                break;
            case CommandTypes::COMPLETE:
                std::clog << SD_DEBUG << "COMPLETE" << std::endl;
                camera_controller.ClearSession();
                short_sleep = true;
                break;
            case CommandTypes::UNKNOWN:
                std::clog << SD_ERR << "Server responded with unknown command" << std::endl;
                break;
        }

        free(svr_command);

        // sleep until next iteration. if we are actively working commands,
        // don't sleep very long
        if (short_sleep) {
            std::this_thread::sleep_for(std::chrono::seconds(1));
        } else {
            std::this_thread::sleep_for(std::chrono::seconds(sleep_time));
        }

    }
    return 0;
}<|MERGE_RESOLUTION|>--- conflicted
+++ resolved
@@ -97,19 +97,13 @@
     std::string video_capture_dir;   ///< path to video capture directory, will be set from a config file
     std::string api_uri;             ///< URI for webservice API
     std::chrono::seconds sleep_time; ///< time to wait between status update calls to API, in seconds
-<<<<<<< HEAD
     SysInfo system_info;             ///< information about the host system (memory, disk, load)
     int rval;                        ///< used to check return value of some functions
     bool short_sleep;                ///< indicates that we don't want to sleep full amount before next iteration
 
-=======
     int frame_width;              ///< frame width from config file
     int frame_height;             ///< frame height from config file
-
-    SysInfo system_info;             ///< information about the host system (memory, disk, load)
-    int rval;                        ///< used to check return value of some functions
-    
->>>>>>> 4dba5b21
+    
     // setup a signal handler to catch HUP signals which indicate that the
     // config file should be reloaded
     signal(SIGHUP, signalHandler); 
